--- conflicted
+++ resolved
@@ -36,11 +36,7 @@
 import html
 
 import attr
-<<<<<<< HEAD
-from django.db import connection, transaction
-=======
-from django.db import transaction, OperationalError
->>>>>>> ede02368
+from django.db import connection, transaction, OperationalError
 from django.utils import timezone
 import feedparser
 from feedparser.http import ACCEPT_HEADER
