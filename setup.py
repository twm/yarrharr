import sys
from setuptools import setup, find_packages

if sys.version_info.major == 2:
    sys.stderr.write('Yarrharr requires Python 3\n')
    sys.exit(1)

setup(
    name='yarrharr',
    version='0.12.1',
    url='https://github.com/twm/yarrharr',
    author='Tom Most',
    author_email='yarrharr@freecog.net',
    license='GPLv3+',
    install_requires=[
        'attrs == 18.1.0',
        'Django ~= 2.0.1',
<<<<<<< HEAD
        'Twisted[tls] ~= 18.4.0',
        'treq >= 17.8.0',
=======
        'Twisted[tls] == 18.7.0',
        'treq ~= 17.8.0',
>>>>>>> 9a56e7d4
        'pytz',
        # We are (hopefully temporarily) using a fork of feedparser as the
        # maintainer is MIA.
        # 'feedparser > 5.2.1',
        'forkparser ~= 6.1.0',
        'simplejson >= 2.1.0',  # for JSONEncoderForHTML
        'html5lib == 1.0.1',
    ],
    extras_require={
        'dev': [
        ],
    },
    entry_points={
        'console_scripts': [
            'yarrharr=yarrharr.scripts.yarrharr:main',
            'yarrharr-fetch=yarrharr.scripts.fetch:main',
        ],
    },
    classifiers=[
        'Development Status :: 4 - Beta',
        'Environment :: Web Environment',
        'Intended Audience :: End Users/Desktop',
        'Framework :: Django',
        'Framework :: Twisted',
        'License :: OSI Approved :: GNU General Public License v3 or later (GPLv3+)',
        'Operating System :: POSIX :: Linux',
        'Programming Language :: Python :: 3',
        'Programming Language :: Python :: 3.5',
        'Programming Language :: Python :: 3.6',
        'Topic :: Internet :: WWW/HTTP',
    ],
    packages=find_packages(),
    include_package_data=True,
)<|MERGE_RESOLUTION|>--- conflicted
+++ resolved
@@ -15,13 +15,8 @@
     install_requires=[
         'attrs == 18.1.0',
         'Django ~= 2.0.1',
-<<<<<<< HEAD
-        'Twisted[tls] ~= 18.4.0',
+        'Twisted[tls] == 18.7.0',
         'treq >= 17.8.0',
-=======
-        'Twisted[tls] == 18.7.0',
-        'treq ~= 17.8.0',
->>>>>>> 9a56e7d4
         'pytz',
         # We are (hopefully temporarily) using a fork of feedparser as the
         # maintainer is MIA.
