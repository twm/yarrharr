import React from 'react';
import { FeedLink } from 'widgets/links.js';
import { FollowIcon, HeartIcon, OutboundIcon } from 'widgets/icons.js';
import { ReadToggle } from 'widgets/StateToggle.js';
import { RelativeTime } from 'widgets/time.jsm';
import "./ListArticle.less";

const OUTBOUND_ICON = <OutboundIcon aria-hidden={true} />;
const HEART_ICON = <HeartIcon />;

export default class ListArticle extends React.PureComponent {
    render() {
        const props = this.props;
        if (props.loading) {
            return <div className="list-article">
                <div className="list-article-inner">
                </div>
            </div>
        }
        return <div className="list-article">
            <div className="list-article-inner">
                <a className="outbound" href={props.url} target="_blank" title="View on source site">
                    <span className="meta">{props.feed.text || props.feed.title} — <RelativeTime then={props.date} /> {OUTBOUND_ICON}</span>
                    <span className="title">{props.title || "Untitled"} {props.fave ? HEART_ICON : null}</span>
                </a>
                <ReadToggle articleId={props.id} read={props.read} onMarkArticlesRead={props.onMarkArticlesRead} />
                {props.renderLink({
                    articleId: props.id,
                    className: "square view-link",
                    children: [
<<<<<<< HEAD
                        <FollowIcon key="icon" title="View article" />
=======
                        <span key="meta" className="meta">{props.feed.text || props.feed.title} — <RelativeTime then={props.date} /></span>,
                        BR,
                        props.title || "Untitled",
                        props.fave ? HEART_ICON : null,
>>>>>>> 90a6ceec
                    ],
                })}
            </div>
        </div>;
    }
}<|MERGE_RESOLUTION|>--- conflicted
+++ resolved
@@ -27,16 +27,7 @@
                 {props.renderLink({
                     articleId: props.id,
                     className: "square view-link",
-                    children: [
-<<<<<<< HEAD
-                        <FollowIcon key="icon" title="View article" />
-=======
-                        <span key="meta" className="meta">{props.feed.text || props.feed.title} — <RelativeTime then={props.date} /></span>,
-                        BR,
-                        props.title || "Untitled",
-                        props.fave ? HEART_ICON : null,
->>>>>>> 90a6ceec
-                    ],
+                    children: <FollowIcon key="icon" title="View article" />,
                 })}
             </div>
         </div>;
