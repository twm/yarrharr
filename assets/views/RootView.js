--- conflicted
+++ resolved
@@ -2,12 +2,8 @@
 import PropTypes from 'prop-types';
 
 import { connect } from 'react-redux';
-<<<<<<< HEAD
 import { Title } from 'widgets/Title.jsm';
-import { Logo, LabelIcon, FeedIcon } from 'widgets/icons.js';
-=======
 import { LabelIcon, FeedIcon } from 'widgets/icons.js';
->>>>>>> f1c46d85
 import Heart from 'icons/heart-empty.svg';
 import { Count } from 'widgets/Count.js';
 import { AllLink, FeedLink, LabelLink } from 'widgets/links.js';
